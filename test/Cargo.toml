--- conflicted
+++ resolved
@@ -14,19 +14,11 @@
 toml = "0.5.0"
 serde_yaml = "0.8.9"
 ckb-sdk = { path = "../ckb-sdk" }
-<<<<<<< HEAD
 ckb-types = { git = "https://github.com/obsidiansystems/ckb", rev = "c5c935e1a31e3ef407a725d833aef4726c8f5eee" }
 ckb-app-config = { git = "https://github.com/obsidiansystems/ckb", rev = "c5c935e1a31e3ef407a725d833aef4726c8f5eee" }
 ckb-chain-spec = { git = "https://github.com/obsidiansystems/ckb", rev = "c5c935e1a31e3ef407a725d833aef4726c8f5eee" }
 ckb-crypto = { git = "https://github.com/obsidiansystems/ckb", rev = "c5c935e1a31e3ef407a725d833aef4726c8f5eee", features = ["secp"] }
 ckb-hash = { git = "https://github.com/obsidiansystems/ckb", rev = "c5c935e1a31e3ef407a725d833aef4726c8f5eee" }
-=======
-ckb-types = { git = "https://github.com/nervosnetwork/ckb", tag = "v0.33.0-pre1" }
-ckb-app-config = { git = "https://github.com/nervosnetwork/ckb", tag = "v0.33.0-pre1" }
-ckb-chain-spec = { git = "https://github.com/nervosnetwork/ckb", tag = "v0.33.0-pre1" }
-ckb-crypto = { git = "https://github.com/nervosnetwork/ckb", tag = "v0.33.0-pre1", features = ["secp"] }
-ckb-hash = { git = "https://github.com/nervosnetwork/ckb", tag = "v0.33.0-pre1" }
->>>>>>> 856af0b8
 regex = "1.1.6"
 
 # Prevent this from interfering with workspaces
