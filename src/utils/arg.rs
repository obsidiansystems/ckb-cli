use crate::utils::arg_parser::{
    AccountIdParser, AddressParser, ArgParser, CapacityParser, FilePathParser, FixedHashParser,
    FromAccountParser, FromStrParser, HexParser, OutPointParser, PrivkeyPathParser,
    PubkeyHexParser,
};
use ckb_sdk::wallet::DerivationPath;
use ckb_types::{H160, H256};
use clap::Arg;

pub fn privkey_path<'a>() -> Arg<'a> {
    Arg::with_name("privkey-path")
        .long("privkey-path")
        .takes_value(true)
        .validator(|input| PrivkeyPathParser.validate(input))
        .about("Private key file path (only read first line)")
}

pub fn pubkey<'a>() -> Arg<'a> {
    Arg::with_name("pubkey")
        .long("pubkey")
        .takes_value(true)
        .validator(|input| PubkeyHexParser.validate(input))
        .about("Public key (hex string, compressed format)")
}

pub fn address<'a>() -> Arg<'a> {
    Arg::with_name("address")
        .long("address")
        .takes_value(true)
        .validator(|input| AddressParser::default().validate(input))
        .about(
            "Target address (see: https://github.com/nervosnetwork/rfcs/blob/master/rfcs/0021-ckb-address-format/0021-ckb-address-format.md)",
        )
}

pub fn lock_hash<'a>() -> Arg<'a> {
    Arg::with_name("lock-hash")
        .long("lock-hash")
        .takes_value(true)
        .validator(|input| FixedHashParser::<H256>::default().validate(input))
        .about("Lock hash")
}

<<<<<<< HEAD
pub fn derivation_path<'a, 'b>() -> Arg<'a, 'b> {
    Arg::with_name("path")
        .long("path")
        .takes_value(true)
        .validator(|input| FromStrParser::<DerivationPath>::new().validate(input))
        .help("The address path")
}

pub fn derive_receiving_address_length<'a, 'b>() -> Arg<'a, 'b> {
=======
pub fn derive_receiving_address_length<'a>() -> Arg<'a> {
>>>>>>> 856af0b8
    Arg::with_name("derive-receiving-address-length")
        .long("derive-receiving-address-length")
        .takes_value(true)
        .default_value("1000")
        .validator(|input| FromStrParser::<u32>::default().validate(input))
        .about("Search derived receiving address length")
}

pub fn derive_change_address_length<'a>() -> Arg<'a> {
    Arg::with_name("derive-change-address-length")
        .long("derive-change-address-length")
        .takes_value(true)
        .default_value("10000")
        .validator(|input| FromStrParser::<u32>::default().validate(input))
        .about("Search derived change address length")
}

pub fn derive_change_address<'a>() -> Arg<'a> {
    Arg::with_name("derive-change-address")
        .long("derive-change-address")
        .takes_value(true)
        .validator(|input| AddressParser::default().validate(input))
        .about("Manually specify the last change address (search 10000 addresses max, required keystore password, see: BIP-44)")
}

pub fn derived<'a>() -> Arg<'a> {
    Arg::with_name("derived")
        .long("derived")
        .about("Search derived address space (search 10000 addresses(change/receiving) max, required keystore password, see: BIP-44)")
}

pub fn lock_arg<'a>() -> Arg<'a> {
    Arg::with_name("lock-arg")
        .long("lock-arg")
        .takes_value(true)
        .validator(|input| FixedHashParser::<H160>::default().validate(input))
        .about("Lock argument (account identifier, blake2b(pubkey)[0..20])")
}

<<<<<<< HEAD
pub fn account_id<'a, 'b>() -> Arg<'a, 'b> {
    Arg::with_name("account-id")
        .long("account-id")
        .takes_value(true)
        .validator(|input| AccountIdParser::default().validate(input))
        .help("The account from which to extend public/private key pairs")
        .long_help(concat!(
            "The account identifier is one of:\n",
            "\n",
            "- software key lock argument: blake2b(pubkey)[0..20]\n",
            "\n",
            "- hardware wallet: opaque identifie\nr",
        ))
}

pub fn from_account<'a, 'b>() -> Arg<'a, 'b> {
    Arg::with_name("from-account")
        .long("from-account")
        .takes_value(true)
        .validator(|input| FromAccountParser.validate(input))
        .help("transfer from this account")
        .long_help(concat!(
            "The account identifier is one of:\n",
            "\n",
            " - software key lock argument: blake2b(pubkey)[0..20]\n",
            "\n",
            " - hardware wallet: opaque identifier\n",
            "\n",
            " - sighash address for software key\n",
        ))
=======
pub fn from_account<'a>() -> Arg<'a> {
    Arg::with_name("from-account")
        .long("from-account")
        .takes_value(true)
        .validator(|input| {
            FixedHashParser::<H160>::default()
                .validate(input)
                .or_else(|err| {
                    AddressParser::default()
                        .validate(input)
                        .and_then(|()| AddressParser::new_sighash().validate(input))
                        .map_err(|_| err)
                })
        })
        .about("The account's lock-arg or sighash address (transfer from this account)")
>>>>>>> 856af0b8
}

pub fn from_locked_address<'a>() -> Arg<'a> {
    Arg::with_name("from-locked-address")
        .long("from-locked-address")
        .takes_value(true)
        .validator(|input| AddressParser::default().validate(input))
        .about("The time locked multisig address to search live cells (which S=0,R=0,M=1,N=1 and have since value)")
}

pub fn to_address<'a>() -> Arg<'a> {
    Arg::with_name("to-address")
        .long("to-address")
        .takes_value(true)
        .validator(|input| AddressParser::default().validate(input))
        .about("Target address")
}

pub fn to_data<'a>() -> Arg<'a> {
    Arg::with_name("to-data")
        .long("to-data")
        .takes_value(true)
        .validator(|input| HexParser.validate(input))
        .about("Hex data store in target cell (optional)")
}

pub fn to_data_path<'a>() -> Arg<'a> {
    Arg::with_name("to-data-path")
        .long("to-data-path")
        .takes_value(true)
        .validator(|input| FilePathParser::new(true).validate(input))
        .about("Data binary file path store in target cell (optional)")
}

pub fn capacity<'a>() -> Arg<'a> {
    Arg::with_name("capacity")
        .long("capacity")
        .takes_value(true)
        .validator(|input| CapacityParser.validate(input))
        .about("The capacity (unit: CKB, format: 123.335)")
}

pub fn tx_fee<'a>() -> Arg<'a> {
    Arg::with_name("tx-fee")
        .long("tx-fee")
        .takes_value(true)
        .validator(|input| CapacityParser.validate(input))
        .about("The transaction fee capacity (unit: CKB, format: 0.0001)")
}

pub fn type_hash<'a>() -> Arg<'a> {
    Arg::with_name("type-hash")
        .long("type-hash")
        .takes_value(true)
        .validator(|input| FixedHashParser::<H256>::default().validate(input))
        .about("The type script hash")
}

pub fn code_hash<'a>() -> Arg<'a> {
    Arg::with_name("code-hash")
        .long("code-hash")
        .takes_value(true)
        .validator(|input| FixedHashParser::<H256>::default().validate(input))
        .about("The type script's code hash")
}

pub fn live_cells_limit<'a>() -> Arg<'a> {
    Arg::with_name("limit")
        .long("limit")
        .takes_value(true)
        .validator(|input| FromStrParser::<usize>::default().validate(input))
        .default_value("15")
        .about("Get live cells <= limit")
}

pub fn from_block_number<'a>() -> Arg<'a> {
    Arg::with_name("from")
        .long("from")
        .takes_value(true)
        .validator(|input| FromStrParser::<u64>::default().validate(input))
        .about("From block number (inclusive)")
}

pub fn to_block_number<'a>() -> Arg<'a> {
    Arg::with_name("to")
        .long("to")
        .takes_value(true)
        .validator(|input| FromStrParser::<u64>::default().validate(input))
        .about("To block number (inclusive)")
}

pub fn top_n<'a>() -> Arg<'a> {
    Arg::with_name("number")
        .short('n')
        .long("number")
        .takes_value(true)
        .validator(|input| FromStrParser::<u32>::default().validate(input))
        .default_value("10")
        .about("Get top n capacity addresses")
}

pub fn out_point<'a>() -> Arg<'a> {
    Arg::with_name("out-point")
        .long("out-point")
        .takes_value(true)
        .validator(|input| { OutPointParser.validate(input) })
        .about("out-point to specify a cell. Example: 0xd56ed5d4e8984701714de9744a533413f79604b3b91461e2265614829d2005d1-1")
}<|MERGE_RESOLUTION|>--- conflicted
+++ resolved
@@ -41,19 +41,15 @@
         .about("Lock hash")
 }
 
-<<<<<<< HEAD
-pub fn derivation_path<'a, 'b>() -> Arg<'a, 'b> {
+pub fn derivation_path<'a>() -> Arg<'a> {
     Arg::with_name("path")
         .long("path")
         .takes_value(true)
         .validator(|input| FromStrParser::<DerivationPath>::new().validate(input))
-        .help("The address path")
-}
-
-pub fn derive_receiving_address_length<'a, 'b>() -> Arg<'a, 'b> {
-=======
+        .about("The address path")
+}
+
 pub fn derive_receiving_address_length<'a>() -> Arg<'a> {
->>>>>>> 856af0b8
     Arg::with_name("derive-receiving-address-length")
         .long("derive-receiving-address-length")
         .takes_value(true)
@@ -93,14 +89,13 @@
         .about("Lock argument (account identifier, blake2b(pubkey)[0..20])")
 }
 
-<<<<<<< HEAD
-pub fn account_id<'a, 'b>() -> Arg<'a, 'b> {
+pub fn account_id<'a>() -> Arg<'a> {
     Arg::with_name("account-id")
         .long("account-id")
         .takes_value(true)
         .validator(|input| AccountIdParser::default().validate(input))
-        .help("The account from which to extend public/private key pairs")
-        .long_help(concat!(
+        .about("The account from which to extend public/private key pairs")
+        .long_about(concat!(
             "The account identifier is one of:\n",
             "\n",
             "- software key lock argument: blake2b(pubkey)[0..20]\n",
@@ -109,38 +104,38 @@
         ))
 }
 
-pub fn from_account<'a, 'b>() -> Arg<'a, 'b> {
-    Arg::with_name("from-account")
-        .long("from-account")
-        .takes_value(true)
-        .validator(|input| FromAccountParser.validate(input))
-        .help("transfer from this account")
-        .long_help(concat!(
-            "The account identifier is one of:\n",
-            "\n",
-            " - software key lock argument: blake2b(pubkey)[0..20]\n",
-            "\n",
-            " - hardware wallet: opaque identifier\n",
-            "\n",
-            " - sighash address for software key\n",
-        ))
-=======
 pub fn from_account<'a>() -> Arg<'a> {
     Arg::with_name("from-account")
         .long("from-account")
         .takes_value(true)
-        .validator(|input| {
-            FixedHashParser::<H160>::default()
-                .validate(input)
-                .or_else(|err| {
-                    AddressParser::default()
-                        .validate(input)
-                        .and_then(|()| AddressParser::new_sighash().validate(input))
-                        .map_err(|_| err)
-                })
-        })
-        .about("The account's lock-arg or sighash address (transfer from this account)")
->>>>>>> 856af0b8
+        .validator(|input| FromAccountParser.validate(input))
+        .about("transfer from this account")
+        .long_about(concat!(
+            "The account identifier is one of:\n",
+            "\n",
+            " - software key lock argument: blake2b(pubkey)[0..20]\n",
+            "\n",
+            " - hardware wallet: opaque identifier\n",
+            "\n",
+            " - sighash address for software key\n",
+        ))
+// =======MERGE
+// pub fn from_account<'a>() -> Arg<'a> {
+//     Arg::with_name("from-account")
+//         .long("from-account")
+//         .takes_value(true)
+//         .validator(|input| {
+//             FixedHashParser::<H160>::default()
+//                 .validate(input)
+//                 .or_else(|err| {
+//                     AddressParser::default()
+//                         .validate(input)
+//                         .and_then(|()| AddressParser::new_sighash().validate(input))
+//                         .map_err(|_| err)
+//                 })
+//         })
+//         .about("The account's lock-arg or sighash address (transfer from this account)")
+// >>>>>>> nervos-upstream/develop
 }
 
 pub fn from_locked_address<'a>() -> Arg<'a> {
