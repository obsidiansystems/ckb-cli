use std::fs;
use std::io::{Read, Write};
use std::path::PathBuf;

use ckb_sdk::{
    wallet::KeyStore, GenesisInfo, HttpRpcClient, MockCellDep, MockInfo, MockInput,
    MockResourceLoader, MockTransaction, MockTransactionHelper, ReprMockTransaction,
};
use ckb_types::{
    bytes::Bytes,
    core::{
        capacity_bytes, Capacity, HeaderBuilder, HeaderView, ScriptHashType, TransactionBuilder,
    },
    h256,
    packed::{CellDep, CellInput, CellOutput, OutPoint, Script},
    prelude::*,
    H160, H256,
};
use clap::{App, Arg, ArgMatches};

use super::CliSubCommand;
use crate::utils::{
    arg,
    arg_parser::{ArgParser, FilePathParser, FixedHashParser},
    other::{get_genesis_info, get_singer},
    printer::{OutputFormat, Printable},
};

pub struct MockTxSubCommand<'a> {
    rpc_client: &'a mut HttpRpcClient,
    key_store: &'a mut KeyStore,
    genesis_info: Option<GenesisInfo>,
}

impl<'a> MockTxSubCommand<'a> {
    pub fn new(
        rpc_client: &'a mut HttpRpcClient,
        key_store: &'a mut KeyStore,
        genesis_info: Option<GenesisInfo>,
    ) -> MockTxSubCommand<'a> {
        MockTxSubCommand {
            rpc_client,
            key_store,
            genesis_info,
        }
    }

    pub fn subcommand(name: &'static str) -> App<'static> {
        let arg_tx_file = Arg::with_name("tx-file")
            .long("tx-file")
            .takes_value(true)
            .required(true)
            .validator(|input| FilePathParser::new(true).validate(input))
            .about("Mock transaction data file (format: json)");
        let arg_output_file = Arg::with_name("output-file")
            .long("output-file")
            .takes_value(true)
            .validator(|input| FilePathParser::new(false).validate(input))
            .about("Completed mock transaction data file (format: json)");
        App::new(name)
            .about("Handle mock transactions (verify/send)")
            .subcommands(vec![
                App::new("template")
                    .about("Print mock transaction template")
<<<<<<< HEAD
                    .arg(arg::lock_arg())
                    .arg(arg_output_file.clone().help("Save to a output file")),
                SubCommand::with_name("complete")
=======
                    .arg(lock_arg().required(true).clone().required(false))
                    .arg(arg_output_file.clone().about("Save to a output file")),
                App::new("complete")
>>>>>>> 856af0b8
                    .about("Complete the mock transaction")
                    .arg(arg_tx_file.clone())
                    .arg(
                        arg_output_file
                            .clone()
                            .about("Completed mock transaction data file (format: json)"),
                    ),
                App::new("verify")
                    .about("Verify a mock transaction in local")
                    .arg(arg_tx_file.clone()),
                App::new("send")
                    .about("Complete then send a transaction")
                    .arg(arg_tx_file.clone()),
            ])
    }
}

impl<'a> CliSubCommand for MockTxSubCommand<'a> {
    fn process(
        &mut self,
        matches: &ArgMatches,
        format: OutputFormat,
        color: bool,
        _debug: bool,
    ) -> Result<String, String> {
        let genesis_info = get_genesis_info(&self.genesis_info, self.rpc_client)?;

        let mut complete_tx = |m: &ArgMatches,
                               complete: bool,
                               verify: bool|
         -> Result<(MockTransaction, u64), String> {
            let path: PathBuf = FilePathParser::new(true).from_matches(m, "tx-file")?;
            let mut content = String::new();
            let mut file = fs::File::open(path).map_err(|err| err.to_string())?;
            file.read_to_string(&mut content)
                .map_err(|err| err.to_string())?;
            let repr_tx: ReprMockTransaction = serde_yaml::from_str(content.as_str())
                .map_err(|err| err.to_string())
                .or_else(|_| {
                    serde_json::from_str(content.as_str()).map_err(|err| err.to_string())
                })?;
            let mut mock_tx: MockTransaction = repr_tx.into();

            let signer = get_singer(self.key_store.clone());
            let mut loader = Loader {
                rpc_client: self.rpc_client,
            };
            let cycle = {
                let mut helper = MockTransactionHelper::new(&mut mock_tx);
                if complete {
                    helper.complete_tx(None, &genesis_info, &signer, |out_point| {
                        loader.get_live_cell(out_point)
                    })?;
                }
                if verify {
                    helper.verify(u64::max_value(), loader)?
                } else {
                    0
                }
            };
            Ok((mock_tx, cycle))
        };

        let output_tx = |m: &ArgMatches, mock_tx: &MockTransaction| -> Result<(), String> {
            let output_opt: Option<PathBuf> =
                FilePathParser::new(false).from_matches_opt(m, "output-file", false)?;
            let output_color = output_opt.as_ref().map(|_| false).unwrap_or(color);
            let output_content =
                ReprMockTransaction::from(mock_tx.clone()).render(OutputFormat::Json, output_color);
            if let Some(output) = output_opt {
                let mut out_file = fs::File::create(output).map_err(|err| err.to_string())?;
                out_file
                    .write_all(output_content.as_bytes())
                    .map_err(|err| err.to_string())?;
            } else {
                println!("{}", output_content);
            }
            Ok(())
        };

        match matches.subcommand() {
            ("template", Some(m)) => {
                let lock_arg_opt: Option<H160> =
                    FixedHashParser::<H160>::default().from_matches_opt(m, "lock-arg", false)?;
                let lock_arg = lock_arg_opt.unwrap_or_else(H160::default);
                let sighash_type_hash = genesis_info.sighash_type_hash();
                let sample_script = || {
                    Script::new_builder()
                        .code_hash(sighash_type_hash.clone())
                        .hash_type(ScriptHashType::Type.into())
                        .args(Bytes::from(lock_arg.as_bytes().to_vec()).pack())
                        .build()
                };
                let mock_cell_dep = MockCellDep {
                    cell_dep: CellDep::new_builder()
                        .out_point(OutPoint::new(h256!("0xff01").pack(), 0))
                        .build(),
                    output: CellOutput::new_builder()
                        .capacity(capacity_bytes!(600).pack())
                        .lock(sample_script())
                        .build(),
                    data: Bytes::from("1234"),
                };
                let input = CellInput::new(OutPoint::new(h256!("0xff02").pack(), 0), 0);
                let mock_input = MockInput {
                    input: input.clone(),
                    output: CellOutput::new_builder()
                        .capacity(capacity_bytes!(300).pack())
                        .lock(sample_script())
                        .build(),
                    data: Bytes::from("abcd"),
                };
                let output = CellOutput::new_builder()
                    .capacity(capacity_bytes!(120).pack())
                    .lock(sample_script())
                    .type_(Some(sample_script()).pack())
                    .build();

                let mock_info = MockInfo {
                    inputs: vec![mock_input],
                    cell_deps: vec![mock_cell_dep],
                    header_deps: vec![HeaderBuilder::default().build()],
                };
                let tx = TransactionBuilder::default()
                    .input(input)
                    .output(output)
                    .output_data(Default::default())
                    .witness(Bytes::from("abc").pack())
                    .build()
                    .data();
                let mut mock_tx = MockTransaction { mock_info, tx };
                {
                    let mut helper = MockTransactionHelper::new(&mut mock_tx);
                    helper.fill_deps(&genesis_info, |_| unreachable!())?;
                }
                output_tx(m, &mock_tx)?;

                Ok(String::new())
            }
            ("complete", Some(m)) => {
                let (mock_tx, _cycle) = complete_tx(m, true, false)?;
                output_tx(m, &mock_tx)?;
                let tx_hash: H256 = mock_tx.core_transaction().hash().unpack();
                let resp = serde_json::json!({
                    "tx-hash": tx_hash,
                });
                Ok(resp.render(format, color))
            }
            ("verify", Some(m)) => {
                let (mock_tx, cycle) = complete_tx(m, false, true)?;
                let tx_hash: H256 = mock_tx.core_transaction().hash().unpack();
                let resp = serde_json::json!({
                    "tx-hash": tx_hash,
                    "cycle": cycle,
                });
                Ok(resp.render(format, color))
            }
            ("send", Some(m)) => {
                let (mock_tx, _cycle) = complete_tx(m, false, true)?;
                let resp = self
                    .rpc_client
                    .send_transaction(mock_tx.core_transaction().data())
                    .map_err(|err| format!("Send transaction error: {}", err))?;
                Ok(resp.render(format, color))
            }
            _ => Err(Self::subcommand("mock-tx").generate_usage()),
        }
    }
}

struct Loader<'a> {
    rpc_client: &'a mut HttpRpcClient,
}

impl<'a> MockResourceLoader for Loader<'a> {
    fn get_header(&mut self, hash: H256) -> Result<Option<HeaderView>, String> {
        self.rpc_client
            .get_header(hash)
            .map(|header_opt| header_opt.map(Into::into))
    }

    fn get_live_cell(
        &mut self,
        out_point: OutPoint,
    ) -> Result<Option<(CellOutput, Bytes)>, String> {
        let output: Option<CellOutput> = self
            .rpc_client
            .get_live_cell(out_point.clone(), true)
            .map(|resp| resp.cell.map(|info| info.output.into()))?;
        if let Some(output) = output {
            Ok(self
                .rpc_client
                .get_transaction(out_point.tx_hash().unpack())?
                .and_then(|tx_with_status| {
                    let output_index: u32 = out_point.index().unpack();
                    tx_with_status
                        .transaction
                        .inner
                        .outputs_data
                        .get(output_index as usize)
                        .map(|data| (output, data.clone().into_bytes()))
                }))
        } else {
            Ok(None)
        }
    }
}<|MERGE_RESOLUTION|>--- conflicted
+++ resolved
@@ -62,15 +62,9 @@
             .subcommands(vec![
                 App::new("template")
                     .about("Print mock transaction template")
-<<<<<<< HEAD
                     .arg(arg::lock_arg())
-                    .arg(arg_output_file.clone().help("Save to a output file")),
-                SubCommand::with_name("complete")
-=======
-                    .arg(lock_arg().required(true).clone().required(false))
                     .arg(arg_output_file.clone().about("Save to a output file")),
                 App::new("complete")
->>>>>>> 856af0b8
                     .about("Complete the mock transaction")
                     .arg(arg_tx_file.clone())
                     .arg(
