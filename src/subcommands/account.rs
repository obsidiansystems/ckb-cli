use std::fs;
use std::io::Write;
use std::path::{Path, PathBuf};
use std::time::Duration;

use ckb_ledger::{LedgerId, LedgerKeyStore};
use ckb_sdk::{
    wallet::{
        AbstractKeyStore, AbstractMasterPrivKey, DerivationPath, Key, KeyStore, MasterPrivKey,
    },
    Address, AddressPayload, NetworkType,
};
use ckb_types::{packed::Script, prelude::*, H160, H256};
use clap::{App, Arg, ArgMatches};

use super::CliSubCommand;
use crate::utils::{
    arg,
    arg_parser::{
        AccountIdParser, ArgParser, DerivationPathParser, DurationParser,
        ExtendedPrivkeyPathParser, FilePathParser, FixedHashParser, FromStrParser,
        PrivkeyPathParser, PrivkeyWrapper,
    },
    other::read_password,
    printer::{OutputFormat, Printable},
};

#[derive(Debug, Clone)]
pub enum AccountId {
    SoftwareMasterKey(H160),
    LedgerId(LedgerId),
}

pub struct AccountSubCommand<'a> {
    key_store: &'a mut KeyStore,
    ledger_key_store: &'a mut LedgerKeyStore,
}

impl<'a> AccountSubCommand<'a> {
    pub fn new(key_store: &'a mut KeyStore, ledger_key_store: &'a mut LedgerKeyStore) -> Self {
        AccountSubCommand {
            key_store,
            ledger_key_store,
        }
    }

    pub fn subcommand(name: &'static str) -> App<'static> {
        let arg_privkey_path = Arg::with_name("privkey-path")
            .long("privkey-path")
            .takes_value(true);
        let arg_extended_privkey_path = Arg::with_name("extended-privkey-path")
            .long("extended-privkey-path")
            .takes_value(true)
<<<<<<< HEAD
            .help("Extended private key path (include master private key and chain code)");

        SubCommand::with_name(name)
=======
            .about("Extended private key path (include master private key and chain code)");
        App::new(name)
>>>>>>> 856af0b8
            .about("Manage accounts")
            .subcommands(vec![
                App::new("list").about("List all accounts"),
                App::new("new").about("Create a new account and print related information."),
                App::new("import")
                    .about("Import an unencrypted private key from <privkey-path> and create a new account.")
                    .arg(
                        arg_privkey_path
                            .clone()
                            .required_unless("extended-privkey-path")
                            .validator(|input| PrivkeyPathParser.validate(input))
                            .about("The privkey is assumed to contain an unencrypted private key in hexadecimal format. (only read first line)")
                    )
                    .arg(arg_extended_privkey_path
                         .clone()
                         .required_unless("privkey-path")
                         .validator(|input| ExtendedPrivkeyPathParser.validate(input))
                    ),
                App::new("import-keystore")
                    .about("Import key from encrypted keystore json file and create a new account.")
<<<<<<< HEAD
                    .arg(arg::derivation_path().required(true)),
                SubCommand::with_name("unlock")
=======
                    .arg(
                        Arg::with_name("path")
                            .long("path")
                            .takes_value(true)
                            .required(true)
                            .validator(|input| FilePathParser::new(true).validate(input))
                            .about("The keystore file path (json format)")
                    ),
                App::new("unlock")
>>>>>>> 856af0b8
                    .about("Unlock an account")
                    .arg(arg::lock_arg().required(true))
                    .arg(
                        Arg::with_name("keep")
                            .long("keep")
                            .takes_value(true)
                            .validator(|input| DurationParser.validate(input))
                            .required(true)
                            .about("How long before the key expired, format: 30s, 15m, 1h (repeat unlock will increase the time)")
                    ),
                App::new("update")
                    .about("Update password of an account")
<<<<<<< HEAD
                    .arg(arg::lock_arg().required(true)),
                SubCommand::with_name("export")
=======
                    .arg(lock_arg().required(true)),
                App::new("export")
>>>>>>> 856af0b8
                    .about("Export master private key and chain code as hex plain text (USE WITH YOUR OWN RISK)")
                    .arg(arg::lock_arg().required(true))
                    .arg(
                        arg_extended_privkey_path
                            .clone()
                            .required(true)
                            .about("Output extended private key path (PrivKey + ChainCode)")
                    ),
                App::new("bip44-addresses")
                    .about("Extended receiving/change Addresses (see: BIP-44)")
                    .arg(
                        Arg::with_name("from-receiving-index")
                            .long("from-receiving-index")
                            .takes_value(true)
                            .default_value("0")
                            .validator(|input| FromStrParser::<u32>::default().validate(input))
                            .about("Start from receiving path index")
                    )
                    .arg(
                        Arg::with_name("receiving-length")
                            .long("receiving-length")
                            .takes_value(true)
                            .default_value("20")
                            .validator(|input| FromStrParser::<u32>::default().validate(input))
                            .about("Receiving addresses length")
                    )
                    .arg(
                        Arg::with_name("from-change-index")
                            .long("from-change-index")
                            .takes_value(true)
                            .default_value("0")
                            .validator(|input| FromStrParser::<u32>::default().validate(input))
                            .about("Start from change path index")
                    )
                    .arg(
                        Arg::with_name("change-length")
                            .long("change-length")
                            .takes_value(true)
                            .default_value("10")
                            .validator(|input| FromStrParser::<u32>::default().validate(input))
                            .about("Change addresses length")
                    )
<<<<<<< HEAD
                    .arg(arg::lock_arg().required(true)),
                SubCommand::with_name("extended-address")
=======
                    .arg(lock_arg().required(true)),
                App::new("extended-address")
>>>>>>> 856af0b8
                    .about("Extended address (see: BIP-44)")
                    .arg(arg::account_id().required(true))
                    .arg(
                        Arg::with_name("path")
                            .long("path")
                            .takes_value(true)
                            .validator(|input| FromStrParser::<DerivationPath>::new().validate(input))
                            .about("The address path")
                    ),
            ])
    }
}

impl<'a> CliSubCommand for AccountSubCommand<'a> {
    fn process(
        &mut self,
        matches: &ArgMatches,
        format: OutputFormat,
        color: bool,
        _debug: bool,
    ) -> Result<String, String> {
        match matches.subcommand() {
            ("list", _) => {
                fn list_accounts_with_source<KS>(
                    ks: &mut KS,
                ) -> Result<impl Iterator<Item = (KS::AccountId, &'static str)>, String>
                where
                    KS::Err: std::string::ToString,
                    KS: AbstractKeyStore,
                {
                    Ok(ks
                        .list_accounts()
                        .map_err(|err| err.to_string())?
                        .map(|lock_arg| (lock_arg, KS::SOURCE_NAME)))
                }
                let resp = list_accounts_with_source(self.key_store)?
                    .map(|(lock_arg, source)| {
                        let address_payload = AddressPayload::from_pubkey_hash(lock_arg.clone());
                        let lock_hash: H256 = Script::from(&address_payload)
                            .calc_script_hash()
                            .unpack();
                        let v = serde_json::json!({
                            "lock_arg": format!("{:#x}", lock_arg),
                            "lock_hash": format!("{:#x}", lock_hash),
                            "address": {
                                "mainnet": Address::new(NetworkType::Mainnet, address_payload.clone()).to_string(),
                                "testnet": Address::new(NetworkType::Testnet, address_payload).to_string(),
                            },
                            "account_source": source,
                        });
                        match v {
                            serde_json::Value::Object(m) => m,
                            _ => panic!("We should have written a panic above."),
                        }
                    })
                    .chain(list_accounts_with_source(self.ledger_key_store)?
                           .map(|(LedgerId(ledger_id), source)| {
                               let v = serde_json::json!({
                                   "ledger_id": ledger_id,
                                   "account_source": source,
                               });
                               match v {
                                   serde_json::Value::Object(m) => m,
                                   _ => panic!("We should have written a panic above."),
                               }
                           }))
                    .enumerate()
                    .map(|(idx, mut rest_of_map)| {
                        // unwrap is gross, but also what the macro does?!?
                        rest_of_map.insert("#".to_string(), serde_json::to_value(idx).unwrap());
                        serde_json::Value::Object(rest_of_map)
                    })
                    .collect::<Vec<_>>();
                Ok(serde_json::json!(resp).render(format, color))
            }
            ("new", _) => {
                println!("Your new account is locked with a password. Please give a password. Do not forget this password.");

                let pass = read_password(true, None)?;
                let lock_arg = self
                    .key_store
                    .new_account(pass.as_bytes())
                    .map_err(|err| err.to_string())?;
                let address_payload = AddressPayload::from_pubkey_hash(lock_arg.clone());
                let lock_hash: H256 = Script::from(&address_payload).calc_script_hash().unpack();
                let resp = serde_json::json!({
                    "lock_arg": format!("{:#x}", lock_arg),
                    "lock_hash": format!("{:#x}", lock_hash),
                    "address": {
                        "mainnet": Address::new(NetworkType::Mainnet, address_payload.clone()).to_string(),
                        "testnet": Address::new(NetworkType::Testnet, address_payload).to_string(),
                    },
                });
                Ok(resp.render(format, color))
            }
            ("import", Some(m)) => {
                let secp_key: Option<PrivkeyWrapper> =
                    PrivkeyPathParser.from_matches_opt(m, "privkey-path", false)?;
                let password = read_password(true, None)?;
                let lock_arg = if let Some(secp_key) = secp_key {
                    self.key_store
                        .import_secp_key(&secp_key, password.as_bytes())
                        .map_err(|err| err.to_string())?
                } else {
                    let master_privkey: MasterPrivKey =
                        ExtendedPrivkeyPathParser.from_matches(m, "extended-privkey-path")?;
                    let key = Key::new(master_privkey);
                    self.key_store
                        .import_key(&key, password.as_bytes())
                        .map_err(|err| err.to_string())?
                };
                let address_payload = AddressPayload::from_pubkey_hash(lock_arg.clone());
                let resp = serde_json::json!({
                    "lock_arg": format!("{:x}", lock_arg),
                    "address": {
                        "mainnet": Address::new(NetworkType::Mainnet, address_payload.clone()).to_string(),
                        "testnet": Address::new(NetworkType::Testnet, address_payload).to_string(),
                    },
                });
                Ok(resp.render(format, color))
            }
            ("import-keystore", Some(m)) => {
                let path: PathBuf = FilePathParser::new(true).from_matches(m, "path")?;

                let old_password = read_password(false, Some("Decrypt password"))?;
                let new_password = read_password(true, None)?;
                let content = fs::read_to_string(path).map_err(|err| err.to_string())?;
                let data: serde_json::Value =
                    serde_json::from_str(&content).map_err(|err| err.to_string())?;
                let lock_arg = self
                    .key_store
                    .import(&data, old_password.as_bytes(), new_password.as_bytes())
                    .map_err(|err| err.to_string())?;
                let address_payload = AddressPayload::from_pubkey_hash(lock_arg.clone());
                let resp = serde_json::json!({
                    "lock_arg": format!("{:x}", lock_arg),
                    "address": {
                        "mainnet": Address::new(NetworkType::Mainnet, address_payload.clone()).to_string(),
                        "testnet": Address::new(NetworkType::Testnet, address_payload).to_string(),
                    },
                });
                Ok(resp.render(format, color))
            }
            ("unlock", Some(m)) => {
                let lock_arg: H160 =
                    FixedHashParser::<H160>::default().from_matches(m, "lock-arg")?;
                let keep: Duration = DurationParser.from_matches(m, "keep")?;
                let password = read_password(false, None)?;
                let lock_after = self
                    .key_store
                    .timed_unlock(&lock_arg, password.as_bytes(), keep)
                    .map(|timeout| timeout.to_string())
                    .map_err(|err| err.to_string())?;
                let resp = serde_json::json!({
                    "status": lock_after,
                });
                Ok(resp.render(format, color))
            }
            ("update", Some(m)) => {
                let lock_arg: H160 =
                    FixedHashParser::<H160>::default().from_matches(m, "lock-arg")?;
                let old_password = read_password(false, Some("Old password"))?;
                let new_passsword = read_password(true, Some("New password"))?;
                self.key_store
                    .update(&lock_arg, old_password.as_bytes(), new_passsword.as_bytes())
                    .map_err(|err| err.to_string())?;
                Ok("success".to_owned())
            }
            ("export", Some(m)) => {
                let lock_arg: H160 =
                    FixedHashParser::<H160>::default().from_matches(m, "lock-arg")?;
                let key_path = m.value_of("extended-privkey-path").unwrap();
                let password = read_password(false, None)?;

                if Path::new(key_path).exists() {
                    return Err(format!("File exists: {}", key_path));
                }
                let master_privkey = self
                    .key_store
                    .export_key(&lock_arg, password.as_bytes())
                    .map_err(|err| err.to_string())?;
                let bytes = master_privkey.to_bytes();
                let privkey = H256::from_slice(&bytes[0..32]).unwrap();
                let chain_code = H256::from_slice(&bytes[32..64]).unwrap();
                let mut file = fs::File::create(key_path).map_err(|err| err.to_string())?;
                file.write(format!("{:x}\n", privkey).as_bytes())
                    .map_err(|err| err.to_string())?;
                file.write(format!("{:x}", chain_code).as_bytes())
                    .map_err(|err| err.to_string())?;
                Ok(format!(
                    "Success exported account as extended privkey to: \"{}\", please use this file carefully",
                    key_path
                ))
            }
            ("bip44-addresses", Some(m)) => {
                let lock_arg: H160 =
                    FixedHashParser::<H160>::default().from_matches(m, "lock-arg")?;
                let from_receiving_index: u32 =
                    FromStrParser::<u32>::default().from_matches(m, "from-receiving-index")?;
                let receiving_length: u32 =
                    FromStrParser::<u32>::default().from_matches(m, "receiving-length")?;
                let from_change_index: u32 =
                    FromStrParser::<u32>::default().from_matches(m, "from-change-index")?;
                let change_length: u32 =
                    FromStrParser::<u32>::default().from_matches(m, "change-length")?;

                let password = read_password(false, None)?;
                let key_set = self
                    .key_store
                    .derived_key_set_by_index_with_password(
                        &lock_arg,
                        password.as_bytes(),
                        from_receiving_index,
                        receiving_length,
                        from_change_index,
                        change_length,
                    )
                    .map_err(|err| err.to_string())?;
                let get_addresses = |set: &[(DerivationPath, H160)]| {
                    set.iter()
                        .map(|(path, hash160)| {
                            let payload = AddressPayload::from_pubkey_hash(hash160.clone());
                            serde_json::json!({
                                "path": path.to_string(),
                                "address": Address::new(NetworkType::Mainnet, payload).to_string(),
                            })
                        })
                        .collect::<Vec<_>>()
                };
                let resp = serde_json::json!({
                    "receiving": get_addresses(&key_set.external),
                    "change": get_addresses(&key_set.change),
                });
                Ok(resp.render(format, color))
            }
            ("extended-address", Some(m)) => {
<<<<<<< HEAD
                let account_id = AccountIdParser::default().from_matches(m, "account-id")?;
                let path: DerivationPath = DerivationPathParser.from_matches(m, "path")?;
                let (extended_pubkey, account_source) = match account_id {
                    AccountId::SoftwareMasterKey(lock_arg) => (
                        {
                            let password = read_password(false, None)?;
                            self.key_store
                                .extended_pubkey_with_password(
                                    &lock_arg,
                                    path.as_ref(),
                                    password.as_bytes(),
                                )
                                .map_err(|err| err.to_string())?
                        },
                        KeyStore::SOURCE_NAME,
                    ),
                    AccountId::LedgerId(ledger_id) => (
                        self.ledger_key_store
                            .borrow_account(&ledger_id)
                            .map_err(|err| err.to_string())?
                            .extended_pubkey(path.as_ref())
                            .map_err(|err| err.to_string())?,
                        LedgerKeyStore::SOURCE_NAME,
                    ),
                };
                let address_payload = AddressPayload::from_pubkey(&extended_pubkey.public_key);
                let resp = address_resp(account_source, &address_payload);
=======
                let lock_arg: H160 =
                    FixedHashParser::<H160>::default().from_matches(m, "lock-arg")?;
                let path: DerivationPath = FromStrParser::<DerivationPath>::new()
                    .from_matches_opt(m, "path", false)?
                    .unwrap_or_else(DerivationPath::empty);

                let password = read_password(false, None)?;
                let extended_pubkey = self
                    .key_store
                    .extended_pubkey_with_password(&lock_arg, &path, password.as_bytes())
                    .map_err(|err| err.to_string())?;
                let address_payload = AddressPayload::from_pubkey(&extended_pubkey.public_key);
                let resp = serde_json::json!({
                    "lock_arg": format!("{:#x}", H160::from_slice(address_payload.args().as_ref()).unwrap()),
                    "address": {
                        "mainnet": Address::new(NetworkType::Mainnet, address_payload.clone()).to_string(),
                        "testnet": Address::new(NetworkType::Testnet, address_payload).to_string(),
                    },
                });
>>>>>>> 856af0b8
                Ok(resp.render(format, color))
            }
            _ => Err(Self::subcommand("account").generate_usage()),
        }
    }
}

fn address_resp(
    account_source: &'static str,
    address_payload: &AddressPayload,
) -> serde_json::value::Value {
    let lock_hash: H256 = Script::from(address_payload).calc_script_hash().unpack();
    serde_json::json!({
        "lock_arg": format!("{:#x}", H160::from_slice(address_payload.args().as_ref()).unwrap()),
        "lock_hash": lock_hash,
        "account_source": account_source,
        "address": {
            "mainnet": Address::new(NetworkType::Mainnet, address_payload.clone()).to_string(),
            "testnet": Address::new(NetworkType::Testnet, address_payload.clone()).to_string(),
        },
    })
}<|MERGE_RESOLUTION|>--- conflicted
+++ resolved
@@ -51,14 +51,8 @@
         let arg_extended_privkey_path = Arg::with_name("extended-privkey-path")
             .long("extended-privkey-path")
             .takes_value(true)
-<<<<<<< HEAD
-            .help("Extended private key path (include master private key and chain code)");
-
-        SubCommand::with_name(name)
-=======
             .about("Extended private key path (include master private key and chain code)");
         App::new(name)
->>>>>>> 856af0b8
             .about("Manage accounts")
             .subcommands(vec![
                 App::new("list").about("List all accounts"),
@@ -79,20 +73,17 @@
                     ),
                 App::new("import-keystore")
                     .about("Import key from encrypted keystore json file and create a new account.")
-<<<<<<< HEAD
                     .arg(arg::derivation_path().required(true)),
-                SubCommand::with_name("unlock")
-=======
-                    .arg(
-                        Arg::with_name("path")
-                            .long("path")
-                            .takes_value(true)
-                            .required(true)
-                            .validator(|input| FilePathParser::new(true).validate(input))
-                            .about("The keystore file path (json format)")
-                    ),
+// =======
+//                     .arg(
+//                         Arg::with_name("path")
+//                             .long("path")
+//                             .takes_value(true)
+//                             .required(true)
+//                             .validator(|input| FilePathParser::new(true).validate(input))
+//                             .about("The keystore file path (json format)")
+//                     ),
                 App::new("unlock")
->>>>>>> 856af0b8
                     .about("Unlock an account")
                     .arg(arg::lock_arg().required(true))
                     .arg(
@@ -105,13 +96,8 @@
                     ),
                 App::new("update")
                     .about("Update password of an account")
-<<<<<<< HEAD
                     .arg(arg::lock_arg().required(true)),
-                SubCommand::with_name("export")
-=======
-                    .arg(lock_arg().required(true)),
                 App::new("export")
->>>>>>> 856af0b8
                     .about("Export master private key and chain code as hex plain text (USE WITH YOUR OWN RISK)")
                     .arg(arg::lock_arg().required(true))
                     .arg(
@@ -154,13 +140,8 @@
                             .validator(|input| FromStrParser::<u32>::default().validate(input))
                             .about("Change addresses length")
                     )
-<<<<<<< HEAD
                     .arg(arg::lock_arg().required(true)),
-                SubCommand::with_name("extended-address")
-=======
-                    .arg(lock_arg().required(true)),
                 App::new("extended-address")
->>>>>>> 856af0b8
                     .about("Extended address (see: BIP-44)")
                     .arg(arg::account_id().required(true))
                     .arg(
@@ -397,7 +378,6 @@
                 Ok(resp.render(format, color))
             }
             ("extended-address", Some(m)) => {
-<<<<<<< HEAD
                 let account_id = AccountIdParser::default().from_matches(m, "account-id")?;
                 let path: DerivationPath = DerivationPathParser.from_matches(m, "path")?;
                 let (extended_pubkey, account_source) = match account_id {
@@ -425,27 +405,6 @@
                 };
                 let address_payload = AddressPayload::from_pubkey(&extended_pubkey.public_key);
                 let resp = address_resp(account_source, &address_payload);
-=======
-                let lock_arg: H160 =
-                    FixedHashParser::<H160>::default().from_matches(m, "lock-arg")?;
-                let path: DerivationPath = FromStrParser::<DerivationPath>::new()
-                    .from_matches_opt(m, "path", false)?
-                    .unwrap_or_else(DerivationPath::empty);
-
-                let password = read_password(false, None)?;
-                let extended_pubkey = self
-                    .key_store
-                    .extended_pubkey_with_password(&lock_arg, &path, password.as_bytes())
-                    .map_err(|err| err.to_string())?;
-                let address_payload = AddressPayload::from_pubkey(&extended_pubkey.public_key);
-                let resp = serde_json::json!({
-                    "lock_arg": format!("{:#x}", H160::from_slice(address_payload.args().as_ref()).unwrap()),
-                    "address": {
-                        "mainnet": Address::new(NetworkType::Mainnet, address_payload.clone()).to_string(),
-                        "testnet": Address::new(NetworkType::Testnet, address_payload).to_string(),
-                    },
-                });
->>>>>>> 856af0b8
                 Ok(resp.render(format, color))
             }
             _ => Err(Self::subcommand("account").generate_usage()),
