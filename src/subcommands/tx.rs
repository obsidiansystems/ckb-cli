use std::collections::{HashMap, HashSet};
use std::convert::TryFrom;
use std::fs;
use std::io::Write;
use std::path::PathBuf;
use std::str::FromStr;

use ckb_jsonrpc_types as json_types;
use ckb_jsonrpc_types::JsonBytes;
use ckb_ledger::LedgerKeyStore;
use ckb_sdk::{
    constants::{MULTISIG_TYPE_HASH, SECP_SIGNATURE_SIZE},
    rpc::Transaction,
    wallet::{AbstractKeyStore, DerivationPath, KeyStore},
    Address, AddressPayload, BoxedSignerFn, CodeHashIndex, GenesisInfo, HttpRpcClient,
    HumanCapacity, MultisigConfig, NetworkType, TxHelper,
};
use ckb_types::{
    bytes::Bytes,
    core::Capacity,
    packed::{self, CellOutput, OutPoint, Script},
    prelude::*,
    H160, H256,
};
use clap::{App, Arg, ArgMatches};
use faster_hex::hex_string;
use serde_derive::{Deserialize, Serialize};

use super::{account::AccountId, CliSubCommand};
use crate::utils::{
    arg,
    arg_parser::{
        AddressParser, ArgParser, CapacityParser, DerivationPathParser, FilePathParser,
        FixedHashParser, FromAccountParser, FromStrParser, HexParser, PrivkeyPathParser,
        PrivkeyWrapper,
    },
    key_adapter::KeyAdapter,
    other::{
        check_capacity, get_genesis_info, get_keystore_signer, get_live_cell,
        get_live_cell_with_cache, get_master_key_signer_raw, get_network_type, get_privkey_signer,
        get_to_data, read_password, serialize_signature, serialize_signature_bytes,
    },
    printer::{OutputFormat, Printable},
};

pub struct TxSubCommand<'a> {
    rpc_client: &'a mut HttpRpcClient,
    key_store: &'a mut KeyStore,
    ledger_key_store: &'a mut LedgerKeyStore,
    genesis_info: Option<GenesisInfo>,
}

impl<'a> TxSubCommand<'a> {
    pub fn new(
        rpc_client: &'a mut HttpRpcClient,
        key_store: &'a mut KeyStore,
        ledger_key_store: &'a mut LedgerKeyStore,
        genesis_info: Option<GenesisInfo>,
    ) -> TxSubCommand<'a> {
        TxSubCommand {
            rpc_client,
            key_store,
            ledger_key_store,
            genesis_info,
        }
    }

    pub fn subcommand(name: &'static str) -> App<'static> {
        let arg_tx_file = Arg::with_name("tx-file")
            .long("tx-file")
            .takes_value(true)
            .validator(|input| FilePathParser::new(false).validate(input))
            .required(true)
            .about("Multisig transaction data file (format: json)");
        let arg_sighash_address = Arg::with_name("sighash-address")
            .long("sighash-address")
            .takes_value(true)
            .multiple(true)
            .required(true)
            .validator(|input| AddressParser::new_sighash().validate(input))
            .about("Normal sighash address");
        let arg_require_first_n = Arg::with_name("require-first-n")
            .long("require-first-n")
            .takes_value(true)
            .default_value("0")
            .validator(|input| FromStrParser::<u8>::default().validate(input))
            .about("Require first n signatures of corresponding pubkey");
        let arg_threshold = Arg::with_name("threshold")
            .long("threshold")
            .takes_value(true)
            .default_value("1")
            .validator(|input| FromStrParser::<u8>::default().validate(input))
            .about("Multisig threshold");
        let arg_since_absolute_epoch = Arg::with_name("since-absolute-epoch")
            .long("since-absolute-epoch")
            .takes_value(true)
            .validator(|input| FromStrParser::<u64>::default().validate(input))
            .about("Since absolute epoch number");
        let arg_skip_check = Arg::with_name("skip-check")
            .long("skip-check")
            .about("Send transaction without any check, be cautious to use this flag");

        App::new(name)
            .about("Handle common sighash/multisig transaction")
            .subcommands(vec![
                App::new("init")
                    .about("Init a common (sighash/multisig) transaction")
                    .arg(arg_tx_file.clone()),
                App::new("add-multisig-config")
                    .about("Add multisig config")
                    .arg(arg_sighash_address.clone())
                    .arg(arg_require_first_n.clone())
                    .arg(arg_threshold.clone())
                    .arg(arg_tx_file.clone()),
                App::new("clear-field")
                    .about("Remove all field items in transaction")
                    .arg(
                        Arg::with_name("field")
                            .long("field")
                            .takes_value(true)
                            .required(true)
                            .possible_values(&["inputs", "outputs", "signatures"])
                            .about("The transaction field"),
                    )
                    .arg(arg_tx_file.clone()),
                App::new("add-input")
                    .about("Add cell input (with secp/multisig lock)")
                    .arg(
                        Arg::with_name("tx-hash")
                            .long("tx-hash")
                            .takes_value(true)
                            .validator(|input| FixedHashParser::<H256>::default().validate(input))
                            .required(true)
                            .about("Transaction hash"),
                    )
                    .arg(
                        Arg::with_name("index")
                            .long("index")
                            .takes_value(true)
                            .validator(|input| FromStrParser::<u32>::default().validate(input))
                            .required(true)
                            .about("Transaction output index"),
                    )
                    .arg(arg_since_absolute_epoch.clone())
                    .arg(arg_tx_file.clone())
                    .arg(arg_skip_check.clone()),
                App::new("add-output")
                    .about("Add cell output")
                    .arg(
                        Arg::with_name("to-sighash-address")
                            .long("to-sighash-address")
                            .conflicts_with_all(&[
                                "to-short-multisig-address",
                                "to-long-multisig-address",
                            ])
                            .takes_value(true)
                            .validator(|input| AddressParser::new_sighash().validate(input))
                            .about("To normal sighash address"),
                    )
                    .arg(
                        Arg::with_name("to-short-multisig-address")
                            .long("to-short-multisig-address")
                            .conflicts_with("to-long-multisig-address")
                            .takes_value(true)
                            .validator(|input| AddressParser::new_multisig().validate(input))
                            .about("To short multisig address"),
                    )
                    .arg(
                        Arg::with_name("to-long-multisig-address")
                            .long("to-long-multisig-address")
                            .takes_value(true)
                            .validator(|input| {
                                AddressParser::default()
                                    .set_full_type(MULTISIG_TYPE_HASH)
                                    .validate(input)
                            })
                            .about("To long multisig address (special case, include since)"),
                    )
                    .arg(arg::capacity().required(true))
                    .arg(arg::to_data())
                    .arg(arg::to_data_path())
                    .arg(arg_tx_file.clone()),
                App::new("add-signature")
                    .about("Add signature")
                    .arg(
                        Arg::with_name("lock-arg")
                            .long("lock-arg")
                            .takes_value(true)
                            .required(true)
                            .validator(|input| match HexParser.parse(&input) {
                                Ok(ref data) if data.len() == 20 || data.len() == 28 => Ok(()),
                                Ok(ref data) => Err(format!("invalid data length: {}", data.len())),
                                Err(err) => Err(err),
                            })
                            .about("The lock_arg of input lock script (20 bytes or 28 bytes)"),
                    )
                    .arg(
                        Arg::with_name("signature")
                            .long("signature")
                            .takes_value(true)
                            .required(true)
                            .validator(|input| match HexParser.parse(&input) {
                                Ok(ref data) if data.len() == SECP_SIGNATURE_SIZE => Ok(()),
                                Ok(ref data) => Err(format!("invalid data length: {}", data.len())),
                                Err(err) => Err(err),
                            })
                            .about("The signature"),
                    )
                    .arg(arg_tx_file.clone()),
                App::new("info")
                    .about("Show detail of this multisig transaction (capacity, tx-fee, etc.)")
                    .arg(arg_tx_file.clone()),
                App::new("sign-inputs")
                    .about("Sign all sighash/multisig inputs in this transaction")
                    .arg(arg::privkey_path().required_unless(arg::from_account().get_name()))
                    .arg(arg::from_account().required_unless(arg::privkey_path().get_name()))
                    .arg(arg_tx_file.clone())
                    .arg(
                        Arg::with_name("add-signatures")
                            .long("add-signatures")
<<<<<<< HEAD
                            .help("Sign and add signatures"),
                    )
                    .arg(
                        Arg::with_name("path")
                            .long("path")
                            .takes_value(true)
                            .required(true)
                            .validator(|input| {
                                FromStrParser::<DerivationPath>::new().validate(input)
                            })
                            .help("The address path"),
                    ),
                SubCommand::with_name("send")
=======
                            .about("Sign and add signatures"),
                    )
                    .arg(arg_skip_check.clone()),
                App::new("send")
>>>>>>> 856af0b8
                    .about("Send multisig transaction")
                    .arg(arg_tx_file.clone())
                    .arg(
                        Arg::with_name("max-tx-fee")
                            .long("max-tx-fee")
                            .takes_value(true)
                            .default_value("1.0")
                            .validator(|input| CapacityParser.validate(input))
                            .about("Max transaction fee (unit: CKB)"),
                    )
                    .arg(arg_skip_check),
                App::new("build-multisig-address")
                    .about(
                        "Build multisig address with multisig config and since(optional) argument",
                    )
                    .arg(arg_sighash_address.clone())
                    .arg(arg_require_first_n.clone())
                    .arg(arg_threshold.clone())
                    .arg(arg_since_absolute_epoch.clone()),
            ])
    }
}

impl<'a> CliSubCommand for TxSubCommand<'a> {
    fn process(
        &mut self,
        matches: &ArgMatches,
        format: OutputFormat,
        color: bool,
        debug: bool,
    ) -> Result<String, String> {
        let network = get_network_type(self.rpc_client)?;

        match matches.subcommand() {
            ("init", Some(m)) => {
                let tx_file_opt: Option<PathBuf> =
                    FilePathParser::new(false).from_matches_opt(m, "tx-file", false)?;
                let helper = TxHelper::default();
                let repr = ReprTxHelper::new(helper, network);

                if let Some(tx_file) = tx_file_opt {
                    let mut file = fs::File::create(&tx_file).map_err(|err| err.to_string())?;
                    let content =
                        serde_json::to_string_pretty(&repr).map_err(|err| err.to_string())?;
                    file.write_all(content.as_bytes())
                        .map_err(|err| err.to_string())?;
                    Ok(String::from("ok"))
                } else {
                    Ok(repr.render(format, color))
                }
            }
            ("clear-field", Some(m)) => {
                let tx_file: PathBuf = FilePathParser::new(true).from_matches(m, "tx-file")?;
                let field = m.value_of("field").unwrap();
                modify_tx_file(&tx_file, network, |helper| {
                    match field {
                        "inputs" => helper.clear_inputs(),
                        "outputs" => helper.clear_outputs(),
                        "signatures" => helper.clear_signatures(),
                        _ => panic!("Invalid clear field: {}", field),
                    }
                    Ok(())
                })?;
                Ok(String::from("ok"))
            }
            ("add-input", Some(m)) => {
                let tx_file: PathBuf = FilePathParser::new(true).from_matches(m, "tx-file")?;
                let tx_hash: H256 =
                    FixedHashParser::<H256>::default().from_matches(m, "tx-hash")?;
                let index: u32 = FromStrParser::<u32>::default().from_matches(m, "index")?;
                let since_absolute_epoch_opt: Option<u64> = FromStrParser::<u64>::default()
                    .from_matches_opt(m, "since-absolute-epoch", false)?;

                let skip_check: bool = m.is_present("skip-check");
                let genesis_info = get_genesis_info(&self.genesis_info, self.rpc_client)?;
                let out_point = OutPoint::new_builder()
                    .tx_hash(tx_hash.pack())
                    .index(index.pack())
                    .build();
                let mut get_live_cell = |out_point, with_data| {
                    get_live_cell(self.rpc_client, out_point, with_data).map(|(output, _)| output)
                };
                modify_tx_file(&tx_file, network, |helper| {
                    helper.add_input(
                        out_point,
                        since_absolute_epoch_opt,
                        &mut get_live_cell,
                        &genesis_info,
                        skip_check,
                    )
                })?;

                Ok(String::from("ok"))
            }
            ("add-output", Some(m)) => {
                let tx_file: PathBuf = FilePathParser::new(true).from_matches(m, "tx-file")?;
                let capacity: u64 = CapacityParser.from_matches(m, "capacity")?;
                let to_sighash_address_opt: Option<Address> = AddressParser::new_sighash()
                    .from_matches_opt(m, "to-sighash-address", false)?;
                let to_short_multisig_address_opt: Option<Address> = AddressParser::new_multisig()
                    .from_matches_opt(m, "to-short-multisig-address", false)?;
                let to_long_multisig_address_opt: Option<Address> = AddressParser::default()
                    .set_full_type(MULTISIG_TYPE_HASH)
                    .from_matches_opt(m, "to-long-multisig-address", false)?;

                let to_data = get_to_data(m)?;
                check_capacity(capacity, to_data.len())?;
                if let Some(address) = to_long_multisig_address_opt.as_ref() {
                    let payload = address.payload();
                    if payload.args().len() != 28 {
                        return Err(format!(
                            "Invalid address lock_arg length({}) for `to-long-multisig-address`",
                            payload.args().len()
                        ));
                    }
                }
                let lock_script = to_sighash_address_opt
                    .or_else(|| to_short_multisig_address_opt)
                    .or_else(|| to_long_multisig_address_opt)
                    .map(|address| Script::from(address.payload()))
                    .ok_or_else(|| "missing target address".to_string())?;
                let output = CellOutput::new_builder()
                    .capacity(Capacity::shannons(capacity).pack())
                    .lock(lock_script)
                    .build();

                modify_tx_file(&tx_file, network, |helper| {
                    helper.add_output(output, to_data);
                    Ok(())
                })?;

                Ok(String::from("ok"))
            }
            ("add-signature", Some(m)) => {
                let tx_file: PathBuf = FilePathParser::new(true).from_matches(m, "tx-file")?;
                let lock_arg: Bytes = HexParser.from_matches(m, "lock-arg")?;
                let signature: Bytes = HexParser.from_matches(m, "signature")?;

                modify_tx_file(&tx_file, network, |helper| {
                    helper.add_signature(lock_arg, signature)
                })?;
                Ok(String::from("ok"))
            }
            ("add-multisig-config", Some(m)) => {
                let tx_file: PathBuf = FilePathParser::new(false).from_matches(m, "tx-file")?;
                let sighash_addresses: Vec<Address> = AddressParser::default()
                    .set_network(network)
                    .set_short(CodeHashIndex::Sighash)
                    .from_matches_vec(m, "sighash-address")?;
                let require_first_n: u8 =
                    FromStrParser::<u8>::default().from_matches(m, "require-first-n")?;
                let threshold: u8 = FromStrParser::<u8>::default().from_matches(m, "threshold")?;

                let sighash_addresses = sighash_addresses
                    .into_iter()
                    .map(|address| address.payload().clone())
                    .collect::<Vec<_>>();
                let cfg = MultisigConfig::new_with(sighash_addresses, require_first_n, threshold)?;
                modify_tx_file(&tx_file, network, |helper| {
                    helper.add_multisig_config(cfg);
                    Ok(())
                })?;
                Ok(String::from("ok"))
            }
            ("info", Some(m)) => {
                let tx_file: PathBuf = FilePathParser::new(false).from_matches(m, "tx-file")?;

                let mut live_cell_cache: HashMap<
                    (OutPoint, bool),
                    ((CellOutput, Transaction), Bytes),
                > = Default::default();
                let mut get_live_cell = |out_point: OutPoint, with_data: bool| {
                    get_live_cell_with_cache(
                        &mut live_cell_cache,
                        self.rpc_client,
                        out_point,
                        with_data,
                    )
                };

                let file = fs::File::open(tx_file).map_err(|err| err.to_string())?;
                let repr: ReprTxHelper =
                    serde_json::from_reader(&file).map_err(|err| err.to_string())?;
                let helper = TxHelper::try_from(repr)?;
                let tx = helper.transaction();

                let mut input_total = 0;
                for input in tx.inputs().into_iter() {
                    let ((output, _), data) = get_live_cell(input.previous_output(), true)?;
                    let capacity: u64 = output.capacity().unpack();
                    input_total += capacity;

                    let type_script_empty = output.type_().to_opt().is_none();
                    let prefix = if helper
                        .signatures()
                        .contains_key(&output.lock().args().raw_data())
                    {
                        "input(signed)"
                    } else {
                        "input"
                    };
                    print_cell_info(
                        prefix,
                        network,
                        output.lock(),
                        capacity,
                        data.len(),
                        type_script_empty,
                    );
                }

                let mut output_total = 0;
                for (output, data) in tx.outputs().into_iter().zip(tx.outputs_data().into_iter()) {
                    let capacity: u64 = output.capacity().unpack();
                    output_total += capacity;
                    let data_len = data.raw_data().len();
                    let type_script_empty = output.type_().is_none();
                    print_cell_info(
                        "output",
                        network,
                        output.lock(),
                        capacity,
                        data_len,
                        type_script_empty,
                    );
                }
                let tx_fee_string = if input_total >= output_total {
                    format!("{:#}", HumanCapacity(input_total - output_total))
                } else {
                    format!("-{:#}", HumanCapacity(output_total - input_total))
                };

                let resp = serde_json::json!({
                    "input_total": format!("{:#}", HumanCapacity(input_total)),
                    "output_total": format!("{:#}", HumanCapacity(output_total)),
                    "tx_fee": tx_fee_string,
                });
                Ok(resp.render(format, color))
            }
            ("sign-inputs", Some(m)) => {
                let tx_file: PathBuf = FilePathParser::new(true).from_matches(m, "tx-file")?;
                let privkey_opt: Option<PrivkeyWrapper> =
                    PrivkeyPathParser.from_matches_opt(m, "privkey-path", false)?;
<<<<<<< HEAD
                let account_opt: Option<AccountId> =
                    FromAccountParser::default().from_matches_opt(m, "from-account", false)?;

                // destructure-borrow to allow separate access
                let Self {
                    ref mut ledger_key_store,
                    ref mut rpc_client,
                    ..
                } = self;
=======
                let account_opt: Option<H160> = FixedHashParser::<H160>::default()
                    .from_matches_opt(m, "from-account", false)?;
                let skip_check: bool = m.is_present("skip-check");
>>>>>>> 856af0b8

                // TODO: should only be required on ledger accounts
                let path: DerivationPath = DerivationPathParser.from_matches(m, "path")?;

                let my_path = path.clone();

                let is_ledger = match account_opt.clone().unwrap() {
                    AccountId::SoftwareMasterKey(_) => false,
                    AccountId::LedgerId(_) => true,
                };

                let signer: BoxedSignerFn = if let Some(privkey) = privkey_opt {
                    Box::new(KeyAdapter(get_privkey_signer(privkey)?))
                } else {
                    match account_opt.unwrap() {
                        AccountId::SoftwareMasterKey(hash160) => {
                            let password = read_password(false, None)?;
                            let key_store = self.key_store.clone();
                            Box::new(KeyAdapter(get_keystore_signer(
                                key_store, hash160, password,
                            )?))
                        }
                        AccountId::LedgerId(ref ledger_id) => {
                            let key = ledger_key_store
                                .borrow_account(&ledger_id)
                                .map_err(|e| e.to_string())?
                                .clone();
                            Box::new(KeyAdapter(get_master_key_signer_raw(key, path)?))
                        }
                    }
                };

                let mut live_cell_cache: HashMap<
                    (OutPoint, bool),
                    ((CellOutput, Transaction), Bytes),
                > = Default::default();
                let mut get_live_cell = |out_point: OutPoint, with_data: bool| {
                    get_live_cell_with_cache(&mut live_cell_cache, rpc_client, out_point, with_data)
                        .map(|(output, _)| output)
                };

                let signatures = modify_tx_file(&tx_file, network, |helper| {
<<<<<<< HEAD
                    let signatures =
                        helper.sign_inputs(signer, &mut get_live_cell, is_ledger, &my_path)?;
=======
                    let signatures = helper.sign_inputs(signer, get_live_cell, skip_check)?;
>>>>>>> 856af0b8
                    if m.is_present("add-signatures") {
                        for (ref lock_arg, ref signature) in &signatures {
                            helper.add_signature(
                                (*lock_arg).clone(),
                                serialize_signature_bytes(signature),
                            )?;
                        }
                    }
                    Ok(signatures)
                })?;
                let resp = signatures
                    .into_iter()
                    .map(|(ref lock_arg, ref signature)| {
                        serde_json::json!({
                            "lock-arg": format!("0x{}", hex_string(lock_arg).unwrap()),
                            "signature": format!("0x{}", hex_string(&serialize_signature(signature)).unwrap()),
                        })
                    })
                    .collect::<Vec<_>>();
                Ok(resp.render(format, color))
            }
            ("send", Some(m)) => {
                let tx_file: PathBuf = FilePathParser::new(false).from_matches(m, "tx-file")?;
                let max_tx_fee: u64 = CapacityParser.from_matches(m, "max-tx-fee")?;
                let skip_check: bool = m.is_present("skip-check");

                let mut live_cell_cache: HashMap<
                    (OutPoint, bool),
                    ((CellOutput, Transaction), Bytes),
                > = Default::default();
                let mut get_live_cell = |out_point: OutPoint, with_data: bool| {
                    get_live_cell_with_cache(
                        &mut live_cell_cache,
                        self.rpc_client,
                        out_point,
                        with_data,
                    )
                    .map(|(output, _)| output)
                };

                let file = fs::File::open(tx_file).map_err(|err| err.to_string())?;
                let repr: ReprTxHelper =
                    serde_json::from_reader(&file).map_err(|err| err.to_string())?;
                let helper = TxHelper::try_from(repr)?;

                if !skip_check {
                    let (input_total, output_total) = helper.check_tx(&mut get_live_cell)?;
                    let tx_fee = input_total - output_total;
                    if tx_fee > max_tx_fee {
                        return Err(format!(
                            "Too much transaction fee: {:#}, max: {:#}",
                            HumanCapacity(tx_fee),
                            HumanCapacity(max_tx_fee),
                        ));
                    }
                }
                let tx = helper.build_tx(&mut get_live_cell, skip_check)?;
                let rpc_tx = json_types::Transaction::from(tx.data());
                if debug {
                    println!("[send transaction]:\n{}", rpc_tx.render(format, color));
                }
                let resp = self
                    .rpc_client
                    .send_transaction(tx.data())
                    .map_err(|err| format!("Send transaction error: {}", err))?;
                Ok(resp.render(format, color))
            }
            ("build-multisig-address", Some(m)) => {
                let sighash_addresses: Vec<Address> = AddressParser::default()
                    .set_network(network)
                    .set_short(CodeHashIndex::Sighash)
                    .from_matches_vec(m, "sighash-address")?;
                let require_first_n: u8 =
                    FromStrParser::<u8>::default().from_matches(m, "require-first-n")?;
                let threshold: u8 = FromStrParser::<u8>::default().from_matches(m, "threshold")?;
                let since_absolute_epoch_opt: Option<u64> = FromStrParser::<u64>::default()
                    .from_matches_opt(m, "since-absolute-epoch", false)?;

                let sighash_addresses = sighash_addresses
                    .into_iter()
                    .map(|address| address.payload().clone())
                    .collect::<Vec<_>>();
                let cfg = MultisigConfig::new_with(sighash_addresses, require_first_n, threshold)?;
                let address_payload = cfg.to_address_payload(since_absolute_epoch_opt);
                let lock_script = Script::from(&address_payload);
                let resp = serde_json::json!({
                    "mainnet": Address::new(NetworkType::Mainnet, address_payload.clone()).to_string(),
                    "testnet": Address::new(NetworkType::Testnet, address_payload.clone()).to_string(),
                    "lock-arg": format!("0x{}", hex_string(address_payload.args().as_ref()).unwrap()),
                    "lock-hash": format!("{:#x}", lock_script.calc_script_hash())
                });
                Ok(resp.render(format, color))
            }
            _ => Err(Self::subcommand("tx").generate_usage()),
        }
    }
}

fn print_cell_info(
    prefix: &str,
    network: NetworkType,
    lock: packed::Script,
    capacity: u64,
    data_len: usize,
    type_script_empty: bool,
) {
    let address_payload = AddressPayload::from(lock);
    let lock_kind = if address_payload.code_hash() == MULTISIG_TYPE_HASH.pack() {
        if address_payload.args().len() == 20 {
            "multisig without since"
        } else {
            "multisig with since"
        }
    } else {
        "sighash(secp)"
    };
    let address = Address::new(network, address_payload);
    let type_script_status = if type_script_empty { "none" } else { "some" };
    println!(
        "[{}] {} => {}, (data-length: {}, type-script: {}, lock-kind: {})",
        prefix,
        address,
        HumanCapacity(capacity),
        data_len,
        type_script_status,
        lock_kind,
    );
}

<<<<<<< HEAD
=======
fn get_keystore_signer(key_store: KeyStore, account: H160, password: String) -> SignerFn {
    Box::new(move |lock_args: &HashSet<H160>, message: &H256| {
        if lock_args.contains(&account) {
            if message == &h256!("0x0") {
                Ok(Some([0u8; 65]))
            } else {
                key_store
                    .sign_recoverable_with_password(&account, &[], message, password.as_bytes())
                    .map(|signature| Some(serialize_signature(&signature)))
                    .map_err(|err| err.to_string())
            }
        } else {
            Ok(None)
        }
    })
}

>>>>>>> 856af0b8
fn modify_tx_file<T, F: FnOnce(&mut TxHelper) -> Result<T, String>>(
    path: &PathBuf,
    network: NetworkType,
    func: F,
) -> Result<T, String> {
    let file = fs::File::open(path).map_err(|err| err.to_string())?;
    let repr: ReprTxHelper = serde_json::from_reader(&file).map_err(|err| err.to_string())?;
    let mut helper = TxHelper::try_from(repr)?;

    let result = func(&mut helper)?;

    let repr = ReprTxHelper::new(helper, network);
    let mut file = fs::File::create(path).map_err(|err| err.to_string())?;
    let content = serde_json::to_string_pretty(&repr).map_err(|err| err.to_string())?;
    file.write_all(content.as_bytes())
        .map_err(|err| err.to_string())?;
    Ok(result)
}

#[derive(Clone, Default, Serialize, Deserialize, PartialEq, Eq, Debug)]
#[serde(deny_unknown_fields)]
struct ReprTxHelper {
    transaction: json_types::Transaction,
    multisig_configs: HashMap<H160, ReprMultisigConfig>,
    signatures: HashMap<JsonBytes, Vec<JsonBytes>>,
}

impl ReprTxHelper {
    fn new(tx: TxHelper, network: NetworkType) -> Self {
        ReprTxHelper {
            transaction: tx.transaction().data().into(),
            multisig_configs: tx
                .multisig_configs()
                .iter()
                .map(|(lock_arg, cfg)| {
                    (
                        lock_arg.clone(),
                        ReprMultisigConfig::new(cfg.clone(), network),
                    )
                })
                .collect(),
            signatures: tx
                .signatures()
                .iter()
                .map(|(lock_arg, signatures)| {
                    (
                        JsonBytes::from_bytes(lock_arg.clone()),
                        signatures
                            .iter()
                            .cloned()
                            .map(JsonBytes::from_bytes)
                            .collect(),
                    )
                })
                .collect(),
        }
    }
}

impl TryFrom<ReprTxHelper> for TxHelper {
    type Error = String;
    fn try_from(repr: ReprTxHelper) -> Result<Self, Self::Error> {
        let transaction = packed::Transaction::from(repr.transaction).into_view();
        let multisig_configs = repr
            .multisig_configs
            .into_iter()
            .map(|(_, repr_cfg)| MultisigConfig::try_from(repr_cfg))
            .collect::<Result<Vec<_>, String>>()?;
        let signatures: HashMap<Bytes, HashSet<Bytes>> = repr
            .signatures
            .into_iter()
            .map(|(lock_arg, signatures)| {
                (
                    lock_arg.into_bytes(),
                    signatures.into_iter().map(JsonBytes::into_bytes).collect(),
                )
            })
            .collect();

        let mut tx_helper = TxHelper::new(transaction);
        for cfg in multisig_configs {
            tx_helper.add_multisig_config(cfg);
        }
        for (lock_arg, sub_signatures) in signatures {
            for sub_signature in sub_signatures {
                tx_helper.add_signature(lock_arg.clone(), sub_signature)?;
            }
        }
        Ok(tx_helper)
    }
}

#[derive(Clone, Default, Serialize, Deserialize, PartialEq, Eq, Debug)]
#[serde(deny_unknown_fields)]
struct ReprMultisigConfig {
    sighash_addresses: Vec<String>,
    require_first_n: u8,
    threshold: u8,
}

impl ReprMultisigConfig {
    fn new(cfg: MultisigConfig, network: NetworkType) -> Self {
        let sighash_addresses = cfg
            .sighash_addresses()
            .iter()
            .map(|payload| Address::new(network, payload.clone()).to_string())
            .collect();
        ReprMultisigConfig {
            sighash_addresses,
            require_first_n: cfg.require_first_n(),
            threshold: cfg.threshold(),
        }
    }
}

impl TryFrom<ReprMultisigConfig> for MultisigConfig {
    type Error = String;
    fn try_from(repr: ReprMultisigConfig) -> Result<Self, Self::Error> {
        let sighash_addresses = repr
            .sighash_addresses
            .into_iter()
            .map(|address_string| {
                Address::from_str(&address_string).map(|addr| addr.payload().clone())
            })
            .collect::<Result<Vec<_>, String>>()?;
        MultisigConfig::new_with(sighash_addresses, repr.require_first_n, repr.threshold)
    }
}<|MERGE_RESOLUTION|>--- conflicted
+++ resolved
@@ -218,8 +218,7 @@
                     .arg(
                         Arg::with_name("add-signatures")
                             .long("add-signatures")
-<<<<<<< HEAD
-                            .help("Sign and add signatures"),
+                            .about("Sign and add signatures"),
                     )
                     .arg(
                         Arg::with_name("path")
@@ -229,15 +228,10 @@
                             .validator(|input| {
                                 FromStrParser::<DerivationPath>::new().validate(input)
                             })
-                            .help("The address path"),
-                    ),
-                SubCommand::with_name("send")
-=======
-                            .about("Sign and add signatures"),
+                            .about("The address path"),
                     )
                     .arg(arg_skip_check.clone()),
                 App::new("send")
->>>>>>> 856af0b8
                     .about("Send multisig transaction")
                     .arg(arg_tx_file.clone())
                     .arg(
@@ -481,7 +475,6 @@
                 let tx_file: PathBuf = FilePathParser::new(true).from_matches(m, "tx-file")?;
                 let privkey_opt: Option<PrivkeyWrapper> =
                     PrivkeyPathParser.from_matches_opt(m, "privkey-path", false)?;
-<<<<<<< HEAD
                 let account_opt: Option<AccountId> =
                     FromAccountParser::default().from_matches_opt(m, "from-account", false)?;
 
@@ -491,11 +484,7 @@
                     ref mut rpc_client,
                     ..
                 } = self;
-=======
-                let account_opt: Option<H160> = FixedHashParser::<H160>::default()
-                    .from_matches_opt(m, "from-account", false)?;
                 let skip_check: bool = m.is_present("skip-check");
->>>>>>> 856af0b8
 
                 // TODO: should only be required on ledger accounts
                 let path: DerivationPath = DerivationPathParser.from_matches(m, "path")?;
@@ -538,12 +527,8 @@
                 };
 
                 let signatures = modify_tx_file(&tx_file, network, |helper| {
-<<<<<<< HEAD
                     let signatures =
-                        helper.sign_inputs(signer, &mut get_live_cell, is_ledger, &my_path)?;
-=======
-                    let signatures = helper.sign_inputs(signer, get_live_cell, skip_check)?;
->>>>>>> 856af0b8
+                        helper.sign_inputs(signer, &mut get_live_cell, is_ledger, &my_path, skip_check)?;
                     if m.is_present("add-signatures") {
                         for (ref lock_arg, ref signature) in &signatures {
                             helper.add_signature(
@@ -673,26 +658,6 @@
     );
 }
 
-<<<<<<< HEAD
-=======
-fn get_keystore_signer(key_store: KeyStore, account: H160, password: String) -> SignerFn {
-    Box::new(move |lock_args: &HashSet<H160>, message: &H256| {
-        if lock_args.contains(&account) {
-            if message == &h256!("0x0") {
-                Ok(Some([0u8; 65]))
-            } else {
-                key_store
-                    .sign_recoverable_with_password(&account, &[], message, password.as_bytes())
-                    .map(|signature| Some(serialize_signature(&signature)))
-                    .map_err(|err| err.to_string())
-            }
-        } else {
-            Ok(None)
-        }
-    })
-}
-
->>>>>>> 856af0b8
 fn modify_tx_file<T, F: FnOnce(&mut TxHelper) -> Result<T, String>>(
     path: &PathBuf,
     network: NetworkType,
