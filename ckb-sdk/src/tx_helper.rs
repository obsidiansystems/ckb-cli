--- conflicted
+++ resolved
@@ -12,14 +12,10 @@
     prelude::*,
     H160, H256,
 };
-<<<<<<< HEAD
+
+use std::convert::TryInto;
 
 use crate::wallet::DerivationPath;
-=======
-use std::collections::{HashMap, HashSet};
-use std::convert::TryInto;
->>>>>>> 856af0b8
-
 use crate::constants::{MULTISIG_TYPE_HASH, SECP_SIGNATURE_SIZE, SIGHASH_TYPE_HASH};
 use crate::rpc::Transaction;
 use crate::signing::{FullyAbstractSingleShotSigner, SignerSingleShot};
@@ -97,14 +93,9 @@
         genesis_info: &GenesisInfo,
         skip_check: bool,
     ) -> Result<(), String> {
-<<<<<<< HEAD
         let (cell_output, _) = get_live_cell(out_point.clone(), false)?;
         let lock = cell_output.lock();
-        check_lock_script(&lock)?;
-=======
-        let lock = get_live_cell(out_point.clone(), false)?.lock();
         check_lock_script(&lock, skip_check)?;
->>>>>>> 856af0b8
 
         let since = if let Some(number) = since_absolute_epoch_opt {
             Since::new_absolute_epoch(number).value()
@@ -158,16 +149,16 @@
         if lock_arg.len() != 20 && lock_arg.len() != 28 {
             return Err(format!(
                 "Invalid lock_arg(0x{}) length({}) with signature(0x{})",
-                hex_string(lock_arg.as_ref()),
+                hex_string(lock_arg.as_ref()).unwrap(),
                 lock_arg.len(),
-                hex_string(signature.as_ref()),
+                hex_string(signature.as_ref()).unwrap(),
             ));
         }
         if signature.len() != SECP_SIGNATURE_SIZE {
             return Err(format!(
                 "Invalid signature length({}) for lock_arg(0x{})",
                 signature.len(),
-                hex_string(lock_arg.as_ref()),
+                hex_string(lock_arg.as_ref()).unwrap(),
             ));
         }
 
@@ -197,24 +188,14 @@
 
     pub fn input_group<F: FnMut(OutPoint, bool) -> Result<(CellOutput, Transaction), String>>(
         &self,
-<<<<<<< HEAD
         get_live_cell: &mut F,
+        skip_check: bool,
     ) -> Result<HashMap<(Byte32, Bytes), Vec<usize>>, String> {
         let mut input_group: HashMap<(Byte32, Bytes), Vec<usize>> = HashMap::default();
         for (idx, input) in self.transaction.inputs().into_iter().enumerate() {
             let (cell_output, _cell_transaction) = get_live_cell(input.previous_output(), false)?;
             let lock = cell_output.lock();
-            check_lock_script(&lock).map_err(|err| format!("Input(no.{}) {}", idx + 1, err))?;
-=======
-        mut get_live_cell: F,
-        skip_check: bool,
-    ) -> Result<HashMap<(Byte32, Bytes), Vec<usize>>, String> {
-        let mut input_group: HashMap<(Byte32, Bytes), Vec<usize>> = HashMap::default();
-        for (idx, input) in self.transaction.inputs().into_iter().enumerate() {
-            let lock = get_live_cell(input.previous_output(), false)?.lock();
-            check_lock_script(&lock, skip_check)
-                .map_err(|err| format!("Input(no.{}) {}", idx + 1, err))?;
->>>>>>> 856af0b8
+            check_lock_script(&lock, skip_check).map_err(|err| format!("Input(no.{}) {}", idx + 1, err))?;
 
             let lock_arg = lock.args().raw_data();
             let code_hash = lock.code_hash();
@@ -250,16 +231,11 @@
     pub fn sign_inputs<S, C>(
         &self,
         mut signer: S,
-<<<<<<< HEAD
         get_live_cell: &mut C,
         is_ledger: bool,
-        change_path: &DerivationPath,
+        // change_path: &DerivationPath,
+        skip_check: bool,
     ) -> Result<HashMap<Bytes, RecoverableSignature>, String>
-=======
-        get_live_cell: C,
-        skip_check: bool,
-    ) -> Result<HashMap<Bytes, Bytes>, String>
->>>>>>> 856af0b8
     where
         S: SignerFnTrait,
         C: FnMut(OutPoint, bool) -> Result<(CellOutput, Transaction), String>,
@@ -271,10 +247,9 @@
             .collect::<HashMap<_, _>>();
 
         let witnesses = self.init_witnesses();
-<<<<<<< HEAD
         let mut signatures: HashMap<Bytes, RecoverableSignature> = Default::default();
         let input_cells: HashMap<(Byte32, Bytes), Vec<usize>> =
-            self.input_group(get_live_cell)?;
+            self.input_group(get_live_cell, skip_check)?;
         let input_transactions = self.input_group_cell_order(get_live_cell)?;
         let make_ledger_info =
             |mut builder: S::SingleShot| -> Result<_, String> {
@@ -339,16 +314,10 @@
                 Box::new(builder).finalize()
             };
         for ((code_hash, lock_arg), idxs) in input_cells.into_iter() {
-=======
-        let mut signatures: HashMap<Bytes, Bytes> = Default::default();
-        for ((code_hash, lock_arg), idxs) in
-            self.input_group(get_live_cell, skip_check)?.into_iter()
-        {
             if code_hash != SIGHASH_TYPE_HASH.pack() && code_hash != MULTISIG_TYPE_HASH.pack() {
                 continue;
             }
 
->>>>>>> 856af0b8
             let multisig_hash160 = H160::from_slice(&lock_arg[..20]).unwrap();
             let lock_args = if code_hash == MULTISIG_TYPE_HASH.pack() {
                 all_sighash_lock_args
@@ -383,12 +352,8 @@
 
     pub fn build_tx<F: FnMut(OutPoint, bool) -> Result<(CellOutput, Transaction), String>>(
         &self,
-<<<<<<< HEAD
         get_live_cell: &mut F,
-=======
-        get_live_cell: F,
         skip_check: bool,
->>>>>>> 856af0b8
     ) -> Result<TransactionView, String> {
         let mut witnesses = self.init_witnesses();
         for ((code_hash, lock_arg), idxs) in
@@ -416,7 +381,7 @@
                 if signatures.len() != threshold {
                     return Err(format!(
                         "Invalid multisig signature length for lock_arg: 0x{}, got: {}, expected: {}",
-                        hex_string(&lock_arg),
+                        hex_string(&lock_arg).unwrap(),
                         signatures.len(),
                         threshold,
                     ));
@@ -429,7 +394,7 @@
                 if signatures.len() != 1 {
                     return Err(format!(
                         "Invalid secp signature length for lock_arg: 0x{}, got: {}, expected: 1",
-                        hex_string(&lock_arg),
+                        hex_string(&lock_arg).unwrap(),
                         signatures.len(),
                     ));
                 }
@@ -739,13 +704,12 @@
         signer.append(&(other_witness.len() as u64).to_le_bytes());
         signer.append(&other_witness.raw_data());
     }
-<<<<<<< HEAD
     Box::new(signer).finalize()
-=======
-    let mut message = [0u8; 32];
-    blake2b.finalize(&mut message);
-    let message = H256::from(message);
-    signer(&message).map(|data| Bytes::from(data.to_vec()))
+// =======MERGE
+//     let mut message = [0u8; 32];
+//     blake2b.finalize(&mut message);
+//     let message = H256::from(message);
+//     signer(&message).map(|data| Bytes::from(data.to_vec()))
 }
 
 #[cfg(test)]
@@ -840,5 +804,4 @@
             assert_eq!(check_lock_script(script, *skip_check).is_ok(), *is_ok);
         }
     }
->>>>>>> 856af0b8
 }