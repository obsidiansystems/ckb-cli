--- conflicted
+++ resolved
@@ -402,11 +402,7 @@
 }
 
 impl DerivationPath {
-<<<<<<< HEAD
-    /// Create the empty [DerivationPath]y which refers to the original key.
-=======
     /// Create the empty [DerivationPath] which refers to the original key.
->>>>>>> 1bfebb22
     pub fn empty() -> Self {
         DerivationPath(Vec::new())
     }
