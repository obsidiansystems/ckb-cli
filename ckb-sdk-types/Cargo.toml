--- conflicted
+++ resolved
@@ -11,7 +11,6 @@
 serde = { version = "1.0", features = ["rc"] }
 serde_derive = "1.0"
 
-<<<<<<< HEAD
 ckb-types = { git = "https://github.com/obsidiansystems/ckb", rev = "c5c935e1a31e3ef407a725d833aef4726c8f5eee" }
 ckb-script = { git = "https://github.com/obsidiansystems/ckb", rev = "c5c935e1a31e3ef407a725d833aef4726c8f5eee", default-features = false }
 ckb-jsonrpc-types = { git = "https://github.com/obsidiansystems/ckb", rev = "c5c935e1a31e3ef407a725d833aef4726c8f5eee" }
@@ -20,16 +19,6 @@
 
 [dev-dependencies]
 ckb-crypto = { git = "https://github.com/obsidiansystems/ckb", rev = "c5c935e1a31e3ef407a725d833aef4726c8f5eee", features = ["secp"] }
-=======
-ckb-types = { git = "https://github.com/nervosnetwork/ckb", tag = "v0.33.0-pre1" }
-ckb-script = { git = "https://github.com/nervosnetwork/ckb", tag = "v0.33.0-pre1", default-features = false }
-ckb-jsonrpc-types = { git = "https://github.com/nervosnetwork/ckb", tag = "v0.33.0-pre1" }
-ckb-hash = { git = "https://github.com/nervosnetwork/ckb", tag = "v0.33.0-pre1" }
-ckb-error = { git = "https://github.com/nervosnetwork/ckb", tag = "v0.33.0-pre1" }
-
-[dev-dependencies]
-ckb-crypto = { git = "https://github.com/nervosnetwork/ckb", tag = "v0.33.0-pre1", features = ["secp"] }
->>>>>>> 856af0b8
 
 [features]
 default = ["ckb-script/default"]
