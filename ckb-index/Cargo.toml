--- conflicted
+++ resolved
@@ -11,10 +11,6 @@
 bincode = "1.1.4"
 log = "0.4.6"
 failure = "0.1.5"
-<<<<<<< HEAD
 ckb-types = { git = "https://github.com/obsidiansystems/ckb", rev = "c5c935e1a31e3ef407a725d833aef4726c8f5eee" }
-=======
-ckb-types = { git = "https://github.com/nervosnetwork/ckb", tag = "v0.33.0-pre1" }
->>>>>>> 856af0b8
 ckb-sdk = { path = "../ckb-sdk" }
 rocksdb = { package = "ckb-rocksdb", version = "=0.13.0", features = ["snappy"] }